import path from 'node:path';
import { fileURLToPath } from 'node:url';
import globals from 'globals';
import tsEslintPlugin from '@typescript-eslint/eslint-plugin';
import tsParser from '@typescript-eslint/parser';
import importPlugin from 'eslint-plugin-import';
import simpleImportSort from 'eslint-plugin-simple-import-sort';

const tsconfigRootDir = path.dirname(fileURLToPath(import.meta.url));

export default [
  {
    ignores: ['dist', 'docs', 'jest.config.ts', 'demo/**', 'eslint.config.js'],
  },
  {
    files: ['**/*.ts', '**/*.js'],
    languageOptions: {
      parser: tsParser,
      parserOptions: {
        project: ['./tsconfig.eslint.json'],
        tsconfigRootDir,
      },
      ecmaVersion: 2022,
      sourceType: 'module',
      globals: {
        ...globals.node,
        ...globals.es2022,
      },
    },
    plugins: {
      '@typescript-eslint': tsEslintPlugin,
      import: importPlugin,
      'simple-import-sort': simpleImportSort,
    },
    settings: {
      'import/parsers': {
        '@typescript-eslint/parser': ['.ts'],
      },
      'import/extensions': ['.js', '.ts'],
      'import/resolver': {
        typescript: {
          project: ['./tsconfig.eslint.json'],
        },
      },
    },
    rules: {
      '@typescript-eslint/no-unused-vars': [
        'warn',
        {
          args: 'after-used',
          argsIgnorePattern: '^_',
          vars: 'all',
        },
      ],
      '@typescript-eslint/no-explicit-any': 'error',
      '@typescript-eslint/no-non-null-assertion': 'error',
      '@typescript-eslint/no-inferrable-types': 'warn',
      '@typescript-eslint/prefer-nullish-coalescing': 'warn',
      'import/no-unused-modules': [
        'warn',
        {
          missingExports: true,
          unusedExports: true,
          src: ['src/**/*.{ts,js}'],
          ignoreExports: ['**/*.test.ts', '**/__test__/**', 'src/index.ts'],
        },
      ],
      'simple-import-sort/imports': 'warn',
      'simple-import-sort/exports': 'warn',
      'prefer-const': 'warn',
      'no-nested-ternary': 'warn',
      'no-console': 'warn',
<<<<<<< HEAD
      'object-shorthand': ['warn', 'always'],
=======
      'max-params': ['warn', 4],
>>>>>>> e5377d65
      '@typescript-eslint/consistent-type-imports': 'warn',
    },
  },
  {
    files: ['**/*.test.ts', '**/__test__/**/*.ts'],
    languageOptions: {
      parserOptions: {
        project: ['./tsconfig.test.json'],
        tsconfigRootDir,
      },
    },
    rules: {
      '@typescript-eslint/no-explicit-any': 'off',
    },
  },
];<|MERGE_RESOLUTION|>--- conflicted
+++ resolved
@@ -70,11 +70,8 @@
       'prefer-const': 'warn',
       'no-nested-ternary': 'warn',
       'no-console': 'warn',
-<<<<<<< HEAD
+      'max-params': ['warn', 4],
       'object-shorthand': ['warn', 'always'],
-=======
-      'max-params': ['warn', 4],
->>>>>>> e5377d65
       '@typescript-eslint/consistent-type-imports': 'warn',
     },
   },
