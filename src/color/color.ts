--- conflicted
+++ resolved
@@ -699,7 +699,7 @@
    * const midLight = extendedSwatch[150]; // halfway between 100 and 200
    * const darkest = extendedSwatch[950];  // darker than 900
    * ```
-  */
+   */
   getColorSwatch(): ColorSwatch;
   getColorSwatch(options?: ColorSwatchOptions & { extended: true }): ExtendedColorSwatch;
   getColorSwatch(options?: ColorSwatchOptions): ColorSwatch;
@@ -753,14 +753,9 @@
    * Uses CIEDE2000 by default but supports additional calculation methods and
    * configurable weighting for CIE94.
    *
-<<<<<<< HEAD
-   * @param other The other {@link Color} to compare against.
+   * @param other The other @link Color} or color input to compare against.
    * @param options Optional {@link DeltaEOptions} to control the calculation.
    * Defaults to `'CIEDE2000'`. Configure `method` and related options to customize behavior.
-=======
-   * @param other The other {@link Color} or color input to compare against.
-   * @param method Optional {@link DeltaEMethod} calculation to use. Defaults to `'CIEDE2000'`.
->>>>>>> 7b3f109f
    * @returns The Delta E value where higher numbers represent more visible difference.
    *
    * @example
@@ -773,13 +768,8 @@
    * });
    * ```
    */
-<<<<<<< HEAD
-  differenceFrom(other: Color, options: DeltaEOptions = {}): number {
-    return getDeltaE(this, other, options);
-=======
-  differenceFrom(other: ValidColorInputFormat, method: DeltaEMethod = 'CIEDE2000'): number {
-    return getDeltaE(this, new Color(other), method);
->>>>>>> 7b3f109f
+  differenceFrom(other: ValidColorInputFormat, options: DeltaEOptions = {}): number {
+    return getDeltaE(this, new Color(other), options);
   }
 
   /**
