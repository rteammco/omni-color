import { Color } from '../color';
<<<<<<< HEAD
import type { ColorHex } from '../formats';
import { getColorRGBAFromInput, isColorDark } from '../utils';
=======
import { isColorDark, isColorOffWhite } from '../utils';
>>>>>>> b0958e24

describe('isColorDark', () => {
  it('classifies colors correctly', () => {
    // Light color cases:
    expect(isColorDark(new Color('#00c0c0'))).toBe(false);
    expect(isColorDark(new Color('#00c0ff'))).toBe(false);
    expect(isColorDark(new Color('#00ff00'))).toBe(false);
    expect(isColorDark(new Color('#00ff40'))).toBe(false);
    expect(isColorDark(new Color('#00ff80'))).toBe(false);
    expect(isColorDark(new Color('#00ffc0'))).toBe(false);
    expect(isColorDark(new Color('#00ffff'))).toBe(false);
    expect(isColorDark(new Color('#40c000'))).toBe(false);
    expect(isColorDark(new Color('#40c040'))).toBe(false);
    expect(isColorDark(new Color('#40c080'))).toBe(false);
    expect(isColorDark(new Color('#40c0c0'))).toBe(false);
    expect(isColorDark(new Color('#40c0ff'))).toBe(false);
    expect(isColorDark(new Color('#40ff00'))).toBe(false);
    expect(isColorDark(new Color('#40ff40'))).toBe(false);
    expect(isColorDark(new Color('#40ff80'))).toBe(false);
    expect(isColorDark(new Color('#40ffc0'))).toBe(false);
    expect(isColorDark(new Color('#40ffff'))).toBe(false);
    expect(isColorDark(new Color('#808080'))).toBe(false);
    expect(isColorDark(new Color('#8080c0'))).toBe(false);
    expect(isColorDark(new Color('#8080ff'))).toBe(false);
    expect(isColorDark(new Color('#80c000'))).toBe(false);
    expect(isColorDark(new Color('#80c040'))).toBe(false);
    expect(isColorDark(new Color('#80c080'))).toBe(false);
    expect(isColorDark(new Color('#80c0c0'))).toBe(false);
    expect(isColorDark(new Color('#80c0ff'))).toBe(false);
    expect(isColorDark(new Color('#80ff00'))).toBe(false);
    expect(isColorDark(new Color('#80ff40'))).toBe(false);
    expect(isColorDark(new Color('#80ff80'))).toBe(false);
    expect(isColorDark(new Color('#80ffc0'))).toBe(false);
    expect(isColorDark(new Color('#80ffff'))).toBe(false);
    expect(isColorDark(new Color('#c08000'))).toBe(false);
    expect(isColorDark(new Color('#c08040'))).toBe(false);
    expect(isColorDark(new Color('#c08080'))).toBe(false);
    expect(isColorDark(new Color('#c080c0'))).toBe(false);
    expect(isColorDark(new Color('#c080ff'))).toBe(false);
    expect(isColorDark(new Color('#c0c000'))).toBe(false);
    expect(isColorDark(new Color('#c0c040'))).toBe(false);
    expect(isColorDark(new Color('#c0c080'))).toBe(false);
    expect(isColorDark(new Color('#c0c0c0'))).toBe(false);
    expect(isColorDark(new Color('#c0c0ff'))).toBe(false);
    expect(isColorDark(new Color('#c0ff00'))).toBe(false);
    expect(isColorDark(new Color('#c0ff40'))).toBe(false);
    expect(isColorDark(new Color('#c0ff80'))).toBe(false);
    expect(isColorDark(new Color('#c0ffc0'))).toBe(false);
    expect(isColorDark(new Color('#c0ffff'))).toBe(false);
    expect(isColorDark(new Color('#ff4040'))).toBe(false);
    expect(isColorDark(new Color('#ff4080'))).toBe(false);
    expect(isColorDark(new Color('#ff40c0'))).toBe(false);
    expect(isColorDark(new Color('#ff40ff'))).toBe(false);
    expect(isColorDark(new Color('#ff8000'))).toBe(false);
    expect(isColorDark(new Color('#ff8040'))).toBe(false);
    expect(isColorDark(new Color('#ff8080'))).toBe(false);
    expect(isColorDark(new Color('#ff80c0'))).toBe(false);
    expect(isColorDark(new Color('#ff80ff'))).toBe(false);
    expect(isColorDark(new Color('#ffc000'))).toBe(false);
    expect(isColorDark(new Color('#ffc040'))).toBe(false);
    expect(isColorDark(new Color('#ffc080'))).toBe(false);
    expect(isColorDark(new Color('#ffc0c0'))).toBe(false);
    expect(isColorDark(new Color('#ffc0ff'))).toBe(false);
    expect(isColorDark(new Color('#ffff00'))).toBe(false);
    expect(isColorDark(new Color('#ffff40'))).toBe(false);
    expect(isColorDark(new Color('#ffff80'))).toBe(false);
    expect(isColorDark(new Color('#ffffc0'))).toBe(false);
    expect(isColorDark(new Color('#ffffff'))).toBe(false);

    // Dark color cases:
    expect(isColorDark(new Color('#000000'))).toBe(true);
    expect(isColorDark(new Color('#000001'))).toBe(true);
    expect(isColorDark(new Color('#000040'))).toBe(true);
    expect(isColorDark(new Color('#000080'))).toBe(true);
    expect(isColorDark(new Color('#0000c0'))).toBe(true);
    expect(isColorDark(new Color('#0000ff'))).toBe(true);
    expect(isColorDark(new Color('#000100'))).toBe(true);
    expect(isColorDark(new Color('#000101'))).toBe(true);
    expect(isColorDark(new Color('#004000'))).toBe(true);
    expect(isColorDark(new Color('#004040'))).toBe(true);
    expect(isColorDark(new Color('#004080'))).toBe(true);
    expect(isColorDark(new Color('#0040c0'))).toBe(true);
    expect(isColorDark(new Color('#0040ff'))).toBe(true);
    expect(isColorDark(new Color('#008000'))).toBe(true);
    expect(isColorDark(new Color('#008040'))).toBe(true);
    expect(isColorDark(new Color('#008080'))).toBe(true);
    expect(isColorDark(new Color('#0080c0'))).toBe(true);
    expect(isColorDark(new Color('#0080ff'))).toBe(true);
    expect(isColorDark(new Color('#00c000'))).toBe(true);
    expect(isColorDark(new Color('#00c040'))).toBe(true);
    expect(isColorDark(new Color('#00c080'))).toBe(true);
    expect(isColorDark(new Color('#010000'))).toBe(true);
    expect(isColorDark(new Color('#010100'))).toBe(true);
    expect(isColorDark(new Color('#010101'))).toBe(true);
    expect(isColorDark(new Color('#400000'))).toBe(true);
    expect(isColorDark(new Color('#400040'))).toBe(true);
    expect(isColorDark(new Color('#400080'))).toBe(true);
    expect(isColorDark(new Color('#4000c0'))).toBe(true);
    expect(isColorDark(new Color('#4000ff'))).toBe(true);
    expect(isColorDark(new Color('#404000'))).toBe(true);
    expect(isColorDark(new Color('#404040'))).toBe(true);
    expect(isColorDark(new Color('#404080'))).toBe(true);
    expect(isColorDark(new Color('#4040c0'))).toBe(true);
    expect(isColorDark(new Color('#4040ff'))).toBe(true);
    expect(isColorDark(new Color('#408000'))).toBe(true);
    expect(isColorDark(new Color('#408040'))).toBe(true);
    expect(isColorDark(new Color('#408080'))).toBe(true);
    expect(isColorDark(new Color('#4080c0'))).toBe(true);
    expect(isColorDark(new Color('#4080ff'))).toBe(true);
    expect(isColorDark(new Color('#800000'))).toBe(true);
    expect(isColorDark(new Color('#800040'))).toBe(true);
    expect(isColorDark(new Color('#800080'))).toBe(true);
    expect(isColorDark(new Color('#8000c0'))).toBe(true);
    expect(isColorDark(new Color('#8000ff'))).toBe(true);
    expect(isColorDark(new Color('#804000'))).toBe(true);
    expect(isColorDark(new Color('#804040'))).toBe(true);
    expect(isColorDark(new Color('#804080'))).toBe(true);
    expect(isColorDark(new Color('#8040c0'))).toBe(true);
    expect(isColorDark(new Color('#8040ff'))).toBe(true);
    expect(isColorDark(new Color('#808000'))).toBe(true);
    expect(isColorDark(new Color('#808040'))).toBe(true);
    expect(isColorDark(new Color('#c00000'))).toBe(true);
    expect(isColorDark(new Color('#c00040'))).toBe(true);
    expect(isColorDark(new Color('#c00080'))).toBe(true);
    expect(isColorDark(new Color('#c000c0'))).toBe(true);
    expect(isColorDark(new Color('#c000ff'))).toBe(true);
    expect(isColorDark(new Color('#c04000'))).toBe(true);
    expect(isColorDark(new Color('#c04040'))).toBe(true);
    expect(isColorDark(new Color('#c04080'))).toBe(true);
    expect(isColorDark(new Color('#c040c0'))).toBe(true);
    expect(isColorDark(new Color('#c040ff'))).toBe(true);
    expect(isColorDark(new Color('#ff0000'))).toBe(true);
    expect(isColorDark(new Color('#ff0040'))).toBe(true);
    expect(isColorDark(new Color('#ff0080'))).toBe(true);
    expect(isColorDark(new Color('#ff00c0'))).toBe(true);
    expect(isColorDark(new Color('#ff00ff'))).toBe(true);
    expect(isColorDark(new Color('#ff4000'))).toBe(true);
  });
});

describe('isColorOffWhite', () => {
  it('classifies colors correctly', () => {
    // Off-white color cases:
    expect(isColorOffWhite(new Color('#ffffff'))).toBe(true);
    expect(isColorOffWhite(new Color('#fefefe'))).toBe(true);
    expect(isColorOffWhite(new Color('#fdfdfd'))).toBe(true);
    expect(isColorOffWhite(new Color('#fcfcfc'))).toBe(true);
    expect(isColorOffWhite(new Color('#fafafa'))).toBe(true);
    expect(isColorOffWhite(new Color('#f5f5f5'))).toBe(true);
    expect(isColorOffWhite(new Color('#f0f0f0'))).toBe(true);
    expect(isColorOffWhite(new Color('#fffafa'))).toBe(true);
    expect(isColorOffWhite(new Color('#fffaf0'))).toBe(true);
    expect(isColorOffWhite(new Color('#f0fff0'))).toBe(true);
    expect(isColorOffWhite(new Color('#f0ffff'))).toBe(true);
    expect(isColorOffWhite(new Color('#f0f8ff'))).toBe(true);
    expect(isColorOffWhite(new Color('#fff5ee'))).toBe(true);
    expect(isColorOffWhite(new Color('#f8f8ff'))).toBe(true);
    expect(isColorOffWhite(new Color('#fffff0'))).toBe(true);

    // Not off-white color cases:
    expect(isColorOffWhite(new Color('#eeeeee'))).toBe(false);
    expect(isColorOffWhite(new Color('#dddddd'))).toBe(false);
    expect(isColorOffWhite(new Color('#cccccc'))).toBe(false);
    expect(isColorOffWhite(new Color('#fff0dd'))).toBe(false);
    expect(isColorOffWhite(new Color('#ffff00'))).toBe(false);
    expect(isColorOffWhite(new Color('#ff0000'))).toBe(false);
    expect(isColorOffWhite(new Color('#00ff00'))).toBe(false);
    expect(isColorOffWhite(new Color('#0000ff'))).toBe(false);
    expect(isColorOffWhite(new Color('#f5deb3'))).toBe(false);
    expect(isColorOffWhite(new Color('#e0ffff'))).toBe(false);
    expect(isColorOffWhite(new Color('#dcdcdc'))).toBe(false);
    expect(isColorOffWhite(new Color('#f0e68c'))).toBe(false);
    expect(isColorOffWhite(new Color('#fffacd'))).toBe(false);
    expect(isColorOffWhite(new Color('#ffebcd'))).toBe(false);
    expect(isColorOffWhite(new Color('#808080'))).toBe(false);
  });
});

describe('getColorRGBAFromInput', () => {
  it('parses hex strings with leading/trailing spaces', () => {
    expect(getColorRGBAFromInput('  #ff0000  ')).toEqual({
      r: 255,
      g: 0,
      b: 0,
      a: 1,
    });
  });

  it('parses CSS color strings with leading/trailing spaces', () => {
    expect(getColorRGBAFromInput('  rgb(255, 0, 0)  ')).toEqual({
      r: 255,
      g: 0,
      b: 0,
      a: 1,
    });
  });
});<|MERGE_RESOLUTION|>--- conflicted
+++ resolved
@@ -1,10 +1,5 @@
 import { Color } from '../color';
-<<<<<<< HEAD
-import type { ColorHex } from '../formats';
-import { getColorRGBAFromInput, isColorDark } from '../utils';
-=======
-import { isColorDark, isColorOffWhite } from '../utils';
->>>>>>> b0958e24
+import { getColorRGBAFromInput, isColorDark, isColorOffWhite } from '../utils';
 
 describe('isColorDark', () => {
   it('classifies colors correctly', () => {
