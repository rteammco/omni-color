--- conflicted
+++ resolved
@@ -1,10 +1,5 @@
 import { validateColorOrThrow } from '../validations';
 
-<<<<<<< HEAD
-describe('validateColorOrThrow', () => {
-  it('throws on invalid hex', () => {
-    expect(() => validateColorOrThrow('#gggggg')).toThrow();
-=======
 describe('validateColorOrThrow nullish cases', () => {
   it('throws on undefined or null', () => {
     expect(() => validateColorOrThrow(undefined)).toThrow(
@@ -263,6 +258,5 @@
         /\[getColorFormatType\] unknown color format/
       );
     });
->>>>>>> 572d5cd6
   });
 });