import { toHex } from '../conversions';

describe('conversions', () => {
<<<<<<< HEAD
  it('toHex converts RGB to hex', () => {
    expect(toHex({ r: 255, g: 255, b: 255 })).toBe('#ffffff');
=======
  // TODO: test `toRGB`, `toRGBA`, `toHex`, `toHex8`, `toHSL`, `toHSLA`, `toHSV`, `toHSVA`, `toCMYK`, `toLCH`, `toOKLCH` functions
  // with edge cases and every possible input format (each of `ColorFormat`) per function
  it('is a placeholder for future tests', () => {
    expect(true).toBe(true);
>>>>>>> 572d5cd6
  });
});<|MERGE_RESOLUTION|>--- conflicted
+++ resolved
@@ -1,14 +1,9 @@
 import { toHex } from '../conversions';
 
 describe('conversions', () => {
-<<<<<<< HEAD
-  it('toHex converts RGB to hex', () => {
-    expect(toHex({ r: 255, g: 255, b: 255 })).toBe('#ffffff');
-=======
   // TODO: test `toRGB`, `toRGBA`, `toHex`, `toHex8`, `toHSL`, `toHSLA`, `toHSV`, `toHSVA`, `toCMYK`, `toLCH`, `toOKLCH` functions
   // with edge cases and every possible input format (each of `ColorFormat`) per function
   it('is a placeholder for future tests', () => {
     expect(true).toBe(true);
->>>>>>> 572d5cd6
   });
 });