import { Color } from '../color';
import { CSS_COLOR_NAME_TO_HEX_MAP } from '../color.constants';
import type {
  ColorCMYK,
  ColorHex,
  ColorHSL,
  ColorHSLA,
  ColorHSV,
  ColorHSVA,
  ColorLAB,
  ColorLCH,
  ColorOKLCH,
  ColorRGB,
} from '../formats';
import { getRandomColorRGBA } from '../random';
import type { ReadabilityComparisonOptions } from '../readability';
import { getColorFromTemperatureLabel } from '../temperature';

jest.mock('../random', () => {
  const actual = jest.requireActual('../random');
  return {
    ...actual,
    getRandomColorRGBA: jest.fn(actual.getRandomColorRGBA),
  };
});

const BASE_HEX: ColorHex = '#ff0000';
const BASE_RGB: ColorRGB = { r: 255, g: 0, b: 0 };
const BASE_HSL: ColorHSL = { h: 0, s: 100, l: 50 };
const BASE_HSV: ColorHSV = { h: 0, s: 100, v: 100 };
const BASE_CMYK: ColorCMYK = { c: 0, m: 100, y: 100, k: 0 };
const BASE_LAB: ColorLAB = { l: 53.233, a: 80.109, b: 67.22 };
const BASE_LCH: ColorLCH = { l: 53.233, c: 104.576, h: 40 };
const BASE_OKLCH: ColorOKLCH = { l: 0.627955, c: 0.257683, h: 29.234 };

const HEX8_OPAQUE: ColorHex = '#ff0000ff';
const HEX8_SEMI_TRANSPARENT: ColorHex = '#ff000080';

function checkAllConversions(color: Color, alpha: number, hex8: ColorHex) {
  expect(color.toHex()).toBe(BASE_HEX);
  expect(color.toHex8()).toBe(hex8);
  expect(color.toRGB()).toEqual(BASE_RGB);
  expect(color.toRGBA()).toEqual({ ...BASE_RGB, a: alpha });
  expect(color.toHSL()).toEqual(BASE_HSL);
  expect(color.toHSLA()).toEqual({ ...BASE_HSL, a: alpha });
  expect(color.toHSV()).toEqual(BASE_HSV);
  expect(color.toHSVA()).toEqual({ ...BASE_HSV, a: alpha });
  expect(color.toCMYK()).toEqual(BASE_CMYK);
  const lab = color.toLAB();
  expect(lab.l).toBeCloseTo(BASE_LAB.l, 3);
  expect(lab.a).toBeCloseTo(BASE_LAB.a, 3);
  expect(lab.b).toBeCloseTo(BASE_LAB.b, 3);
  const lch = color.toLCH();
  expect(lch.l).toBeCloseTo(BASE_LCH.l, 3);
  expect(lch.c).toBeCloseTo(BASE_LCH.c, 3);
  expect(lch.h).toBeCloseTo(BASE_LCH.h, 3);
  const oklch = color.toOKLCH();
  expect(oklch.l).toBeCloseTo(BASE_OKLCH.l, 6);
  expect(oklch.c).toBeCloseTo(BASE_OKLCH.c, 6);
  expect(oklch.h).toBeCloseTo(BASE_OKLCH.h, 3);
}

describe('Color constructor and conversion tests', () => {
  it('correctly initializes from and converts hex input', () => {
    const color = new Color(BASE_HEX);
    checkAllConversions(color, 1, HEX8_OPAQUE);
  });

  it('correctly initializes from color name input', () => {
    const color = new Color('red');
    checkAllConversions(color, 1, HEX8_OPAQUE);
  });

  it('correctly initializes from and converts short hex input', () => {
    const shortHex: ColorHex = '#fff';
    const color = new Color(shortHex);
    expect(color.toHex()).toBe('#ffffff');
    expect(color.toHex8()).toBe('#ffffffff');
    const rgb: ColorRGB = { r: 255, g: 255, b: 255 };
    expect(color.toRGB()).toEqual(rgb);
    expect(color.toRGBA()).toEqual({ ...rgb, a: 1 });
    const hsl: ColorHSL = { h: 0, s: 0, l: 100 };
    expect(color.toHSL()).toEqual(hsl);
    expect(color.toHSLA()).toEqual({ ...hsl, a: 1 });
    const hsv: ColorHSV = { h: 0, s: 0, v: 100 };
    expect(color.toHSV()).toEqual(hsv);
    expect(color.toHSVA()).toEqual({ ...hsv, a: 1 });
    const cmyk: ColorCMYK = { c: 0, m: 0, y: 0, k: 0 };
    expect(color.toCMYK()).toEqual(cmyk);
    const lch = color.toLCH();
    expect(lch.l).toBeCloseTo(100, 3);
    expect(lch.c).toBeCloseTo(0, 1);
    const oklch = color.toOKLCH();
    expect(oklch.l).toBeCloseTo(1, 6);
    expect(oklch.c).toBeCloseTo(0, 6);
  });

  it('correctly initializes from and converts short hex with alpha input', () => {
    const shortHex8: ColorHex = '#f008';
    const color = new Color(shortHex8);
    checkAllConversions(color, 0.533, '#ff000088');
  });

  it('correctly initializes from and converts hex8 input', () => {
    const color = new Color(HEX8_SEMI_TRANSPARENT);
    checkAllConversions(color, 0.502, HEX8_SEMI_TRANSPARENT);
  });

  it('correctly initializes from and converts rgb input', () => {
    const color = new Color(BASE_RGB);
    checkAllConversions(color, 1, HEX8_OPAQUE);
  });

  it('correctly initializes from and converts rgba input', () => {
    const color = new Color({ ...BASE_RGB, a: 0.5 });
    checkAllConversions(color, 0.5, HEX8_SEMI_TRANSPARENT);
  });

  it('correctly initializes from and converts hsl input', () => {
    const color = new Color(BASE_HSL);
    checkAllConversions(color, 1, HEX8_OPAQUE);
  });

  it('correctly initializes from and converts hsla input', () => {
    const color = new Color({ ...BASE_HSL, a: 0.5 });
    checkAllConversions(color, 0.5, HEX8_SEMI_TRANSPARENT);
  });

  it('correctly initializes from and converts hsv input', () => {
    const color = new Color(BASE_HSV);
    checkAllConversions(color, 1, HEX8_OPAQUE);
  });

  it('correctly initializes from and converts hsva input', () => {
    const color = new Color({ ...BASE_HSV, a: 0.5 });
    checkAllConversions(color, 0.5, HEX8_SEMI_TRANSPARENT);
  });

  it('correctly initializes from and converts cmyk input', () => {
    const color = new Color(BASE_CMYK);
    checkAllConversions(color, 1, HEX8_OPAQUE);
  });

  it('correctly initializes from and converts lch input', () => {
    const color = new Color(BASE_LCH);
    checkAllConversions(color, 1, HEX8_OPAQUE);
  });

  it('correctly initializes from and converts oklch input', () => {
    const color = new Color(BASE_OKLCH);
    checkAllConversions(color, 1, HEX8_OPAQUE);
  });

  it('correctly initializes from another color instance', () => {
    const color1 = new Color('#7c74f0');
    const color2 = new Color(color1);
    expect(color2.toRGB()).toEqual(color1.toRGB());
    expect(color1).not.toBe(color2);
  });

  it('accepts color temperature label strings', () => {
    let color = new Color('fluorescent');
    expect(color.toHex()).toBe(getColorFromTemperatureLabel('Fluorescent lamp').toHex());

    color = new Color('Daylight');
    expect(color.toHex()).toBe(getColorFromTemperatureLabel('Daylight').toHex());

    color = new Color('  shade ');
    expect(color.toHex()).toBe(getColorFromTemperatureLabel('Shade').toHex());

    color = new Color('blue sky');
    expect(color.toHex()).toBe(getColorFromTemperatureLabel('Blue sky').toHex());
  });
});

describe('Color.random', () => {
  it('creates a Color instance with default options', () => {
    const color = Color.random();
    expect(color).toBeInstanceOf(Color);
  });

  it('respects provided options', () => {
    const spy = jest.spyOn(Math, 'random').mockReturnValue(0.5);

    const anchoredColor = Color.random({ anchorColor: 'Blue' });
    expect(anchoredColor.getName().name).toBe('Blue');

    const paletteSuitableColor = Color.random({ paletteSuitable: true });
    const paletteSuitableHSL = paletteSuitableColor.toHSL();
    expect(paletteSuitableHSL.s).toBeGreaterThanOrEqual(40);
    expect(paletteSuitableHSL.l).toBeGreaterThanOrEqual(25);
    expect(paletteSuitableHSL.l).toBeLessThanOrEqual(75);

    const alphaColor = Color.random({ alpha: 0.25 });
    expect(alphaColor.getAlpha()).toBe(0.25);

    const randomizedAlpha = Color.random({ randomizeAlpha: true });
    expect(randomizedAlpha.getAlpha()).toBe(0.5);

    spy.mockRestore();
  });
});

describe('Random color pathways', () => {
  const mockColor = { r: 10, g: 20, b: 30, a: 0.4 };
  const randomSpy = getRandomColorRGBA as jest.Mock;
  // eslint-disable-next-line @typescript-eslint/consistent-type-imports
  const actualRandom = (jest.requireActual('../random') as typeof import('../random'))
    .getRandomColorRGBA;

  beforeEach(() => {
    randomSpy.mockImplementation(actualRandom);
    randomSpy.mockClear();
  });

  afterEach(() => {
    randomSpy.mockImplementation(actualRandom);
    randomSpy.mockClear();
  });

  it('uses getRandomColorRGBA when constructed without arguments', () => {
    randomSpy.mockReturnValue(mockColor);
    const color = new Color();
    expect(randomSpy).toHaveBeenCalledTimes(1);
    expect(color.toRGB()).toEqual({ r: 10, g: 20, b: 30 });
    expect(color.getAlpha()).toBe(0.4);
  });

  it('uses getRandomColorRGBA when constructed with null', () => {
    randomSpy.mockReturnValue(mockColor);
    const color = new Color(null);
    expect(randomSpy).toHaveBeenCalledTimes(1);
    expect(color.toRGB()).toEqual({ r: 10, g: 20, b: 30 });
    expect(color.getAlpha()).toBe(0.4);
  });

  it('Color.random uses getRandomColorRGBA', () => {
    randomSpy.mockReturnValue(mockColor);
    const color = Color.random();
    expect(randomSpy).toHaveBeenCalledTimes(1);
    expect(color.toRGB()).toEqual({ r: 10, g: 20, b: 30 });
    expect(color.getAlpha()).toBe(0.4);
  });
});

describe('Color.toXString methods', () => {
  it('returns string representations of the color', () => {
    const color = new Color({ ...BASE_RGB, a: 0.5 });
    expect(color.toRGBString()).toBe('rgb(255, 0, 0)');
    expect(color.toRGBAString()).toBe('rgba(255, 0, 0, 0.5)');
    expect(color.toHSLString()).toBe('hsl(0, 100%, 50%)');
    expect(color.toHSLAString()).toBe('hsla(0, 100%, 50%, 0.5)');
    expect(color.toCMYKString()).toBe('cmyk(0%, 100%, 100%, 0%)');
    expect(color.toLABString()).toBe('lab(53.233% 80.109 67.22)');
    expect(color.toLCHString()).toBe('lch(53.233% 104.576 40)');
    expect(color.toOKLCHString()).toBe('oklch(0.627955 0.257683 29.234)');
  });
});

describe('Named color support', () => {
  it('initializes from all named colors (case insensitive)', () => {
    for (const [name, hex] of Object.entries(CSS_COLOR_NAME_TO_HEX_MAP)) {
      expect(new Color(name).toHex()).toEqual(hex);
      expect(new Color(name.toUpperCase()).toHex()).toEqual(hex);
    }

    // Check other named input formatting (ignore caps, whitespace):
    expect(new Color('Red').toRGBA()).toEqual({ r: 255, g: 0, b: 0, a: 1 });
    expect(new Color('blACK').toRGB()).toEqual({ r: 0, g: 0, b: 0 });
    expect(new Color('light blue').toHex()).toEqual('#add8e6');
    expect(new Color('light Golden rod YELLOW').toHex()).toEqual('#fafad2');
  });

  it('throws on unknown color names', () => {
    expect(() => new Color('notacolor')).toThrow();
  });

  it('accepts CSS color format strings', () => {
    expect(new Color('rgb(255, 0, 0)').toHex()).toEqual('#ff0000');
    expect(new Color('hsla(0, 100%, 50%, 0.5)').toHex8()).toEqual('#ff000080');
  });

  it('throws on invalid color format strings', () => {
    expect(() => new Color('rgb(255, 0)')).toThrow();
  });
});

describe('Color.getAlpha', () => {
  it('returns the alpha channel value', () => {
    const color = new Color({ ...BASE_RGB, a: 0.5 });
    expect(color.getAlpha()).toBe(0.5);
  });

  it('parses alpha from hex8 strings', () => {
    const opaque: ColorHex = '#ffffffff';
    const transparent: ColorHex = '#00000000';
    const semiTransparent: ColorHex = '#123456cc';

    expect(new Color(opaque).getAlpha()).toBe(1);
    expect(new Color(transparent).getAlpha()).toBe(0);
    expect(new Color(semiTransparent).getAlpha()).toBeCloseTo(0.8, 3);
  });

  it('handles alpha in hsla and hsva inputs', () => {
    const hsla: ColorHSLA = { h: 210, s: 40, l: 60, a: 0.25 };
    const hsva: ColorHSVA = { h: 120, s: 70, v: 80, a: 0.75 };

    expect(new Color(hsla).getAlpha()).toBe(0.25);
    expect(new Color(hsva).getAlpha()).toBe(0.75);
  });

  it('accepts fully transparent rgba values', () => {
    const color = new Color({ r: 10, g: 20, b: 30, a: 0 });
    expect(color.getAlpha()).toBe(0);
  });
});

describe('Color.setAlpha', () => {
  it('updates the alpha channel', () => {
    const color = new Color(BASE_RGB);
    const updated = color.setAlpha(0.5);
    expect(updated.getAlpha()).toBe(0.5);
    expect(updated.toHex8()).toBe(HEX8_SEMI_TRANSPARENT);
  });

  it('clamps correctly when alpha is out of range', () => {
    const color = new Color({ ...BASE_RGB, a: 0.5 });
    expect(color.getAlpha()).toBe(0.5);
    const updated1 = color.setAlpha(1.5);
    expect(updated1.getAlpha()).toBe(1);
    expect(updated1.toRGBA()).toEqual({ ...BASE_RGB, a: 1 });
    const updated2 = updated1.setAlpha(-0.1);
    expect(updated2.getAlpha()).toBe(0);
    expect(updated2.toRGBA()).toEqual({ ...BASE_RGB, a: 0 });
  });

  it('defaults to full opacity for non-finite alpha values', () => {
    const invalidValues = [undefined, NaN, 'foo'];
    for (const value of invalidValues) {
      const color = new Color({ ...BASE_RGB, a: 0 });
      const updated = color.setAlpha(value as unknown as number);
      expect(updated.getAlpha()).toBe(1);
    }
  });

  it('is chainable', () => {
    const color = new Color(BASE_RGB).setAlpha(0.25);
    expect(color.toRGBA()).toEqual({ ...BASE_RGB, a: 0.25 });
  });
});

describe('Color.spin', () => {
  it('returns a new color with the hue rotated', () => {
    const red = new Color('#ff0000');

    const spunForward = red.spin(180);
    expect(spunForward).not.toBe(red);
    expect(spunForward.toHex()).toBe('#00ffff');
    expect(red.toHex()).toBe('#ff0000');

    const spunBackward = red.spin(-180);
    expect(spunBackward).not.toBe(red);
    expect(spunBackward.toHex()).toBe('#00ffff');
    expect(red.toHex()).toBe('#ff0000');
  });
});

describe('Color.brighten', () => {
  it('lightens the color without mutating the original', () => {
    const base = new Color('#808080');
    const brighter = base.brighten(10);
    expect(brighter.toHex()).toBe('#999999');
    expect(base.toHex()).toBe('#808080');
  });
});

describe('Color.darken', () => {
  it('darkens the color without mutating the original', () => {
    const base = new Color('#808080');
    const darker = base.darken(10);
    expect(darker.toHex()).toBe('#666666');
    expect(base.toHex()).toBe('#808080');
  });
});

describe('Color.saturate', () => {
  it('increases saturation without mutating the original', () => {
    const base = new Color('#6699cc');
    const saturated = base.saturate(20);
    expect(saturated.toHex()).toBe('#5299e0');
    expect(base.toHex()).toBe('#6699cc');
  });
});

describe('Color.desaturate', () => {
  it('decreases saturation without mutating the original', () => {
    const base = new Color('#6699cc');
    const desaturated = base.desaturate(20);
    expect(desaturated.toHex()).toBe('#7a99b8');
    expect(base.toHex()).toBe('#6699cc');
  });
});

describe('Color.grayscale', () => {
  it('converts the color to grayscale', () => {
    const red = new Color('#ff0000');
    const gray = red.grayscale();
    expect(gray.toHex()).toBe('#808080');
    expect(red.toHex()).toBe('#ff0000');
  });
});

describe('Color.getComplementaryColors', () => {
  it('returns the original color and its complement', () => {
    const red = new Color('#ff0000');
    const [orig, comp] = red.getComplementaryColors();
    expect(orig.toHex()).toBe('#ff0000');
    expect(comp.toHex()).toBe('#00ffff');
    expect(orig).not.toBe(red);
    expect(comp).not.toBe(red);
  });
});

describe('Color.getSplitComplementaryColors', () => {
  it('returns the split complementary colors', () => {
    const red = new Color('#ff0000');
    const [orig, comp1, comp2] = red.getSplitComplementaryColors();
    expect(orig.toHex()).toBe('#ff0000');
    expect(comp1.toHex()).toBe('#0080ff');
    expect(comp2.toHex()).toBe('#00ff80');
  });
});

describe('Color.getTriadicHarmonyColors', () => {
  it('returns the triadic harmony colors', () => {
    const red = new Color('#ff0000');
    const [orig, triad1, triad2] = red.getTriadicHarmonyColors();
    expect(orig.toHex()).toBe('#ff0000');
    expect(triad1.toHex()).toBe('#0000ff');
    expect(triad2.toHex()).toBe('#00ff00');
  });
});

describe('Color.getSquareHarmonyColors', () => {
  it('returns the square harmony colors', () => {
    const red = new Color('#ff0000');
    const [orig, sq1, sq2, sq3] = red.getSquareHarmonyColors();
    expect(orig.toHex()).toBe('#ff0000');
    expect(sq1.toHex()).toBe('#80ff00');
    expect(sq2.toHex()).toBe('#00ffff');
    expect(sq3.toHex()).toBe('#8000ff');
  });
});

describe('Color.getTetradicHarmonyColors', () => {
  it('returns the tetradic harmony colors', () => {
    const red = new Color('#ff0000');
    const [orig, t2, t3, t4] = red.getTetradicHarmonyColors();
    expect(orig.toHex()).toBe('#ff0000');
    expect(t2.toHex()).toBe('#ffff00');
    expect(t3.toHex()).toBe('#00ffff');
    expect(t4.toHex()).toBe('#0000ff');
  });
});

describe('Color.getAnalogousHarmonyColors', () => {
  it('returns the analogous harmony colors', () => {
    const red = new Color('#ff0000');
    const [orig, a2, a3, a4, a5] = red.getAnalogousHarmonyColors();
    expect(orig.toHex()).toBe('#ff0000');
    expect(a2.toHex()).toBe('#ff0080');
    expect(a3.toHex()).toBe('#ff8000');
    expect(a4.toHex()).toBe('#ff00ff');
    expect(a5.toHex()).toBe('#ffff00');
  });
});

describe('Color.getMonochromaticHarmonyColors', () => {
  it('returns the monochromatic harmony colors', () => {
    const red = new Color('#ff0000');
    const [orig, mono2, mono3, mono4, mono5] = red.getMonochromaticHarmonyColors();
    expect(orig.toHex()).toBe('#ff0000');
    expect(mono2.toHex()).toBe('#ff6666');
    expect(mono3.toHex()).toBe('#990000');
    expect(mono4.toHex()).toBe('#ff0000');
    expect(mono5.toHex()).toBe('#e61919');
  });
});

describe('Color.getColorSwatch', () => {
  it('returns the correct swatch for a color', () => {
    const baseColor = new Color('#625aa5');
    const swatch = baseColor.getColorSwatch();
    expect(swatch.type).toBe('BASIC');
    expect(swatch[100].toHex()).toBe('#dcd9f2');
    expect(swatch[200].toHex()).toBe('#bab6e2');
    expect(swatch[300].toHex()).toBe('#9b95d0');
    expect(swatch[400].toHex()).toBe('#7d76bc');
    expect(swatch[500].toHex()).toBe('#625aa5');
    expect(swatch[600].toHex()).toBe('#524e7e');
    expect(swatch[700].toHex()).toBe('#413e5b');
    expect(swatch[800].toHex()).toBe('#2d2c3a');
    expect(swatch[900].toHex()).toBe('#18171c');
  });

  it('returns the extended swatch when requested', () => {
    const baseColor = new Color('#625aa5');
    const swatch = baseColor.getColorSwatch({ extended: true });
    expect(swatch.type).toBe('EXTENDED');

    expect(swatch[50].toHex()).toBe('#edecf9');
    expect(swatch[100].toHex()).toBe('#dcd9f2');
    expect(swatch[150].toHex()).toBe('#cbc7eb');
    expect(swatch[200].toHex()).toBe('#bab6e2');
    expect(swatch[250].toHex()).toBe('#aaa5da');
    expect(swatch[300].toHex()).toBe('#9b95d0');
    expect(swatch[350].toHex()).toBe('#8c85c6');
    expect(swatch[400].toHex()).toBe('#7d76bc');
    expect(swatch[450].toHex()).toBe('#6f68b0');
    expect(swatch[500].toHex()).toBe('#625aa5');
    expect(swatch[550].toHex()).toBe('#5a5491');
    expect(swatch[600].toHex()).toBe('#524e7e');
    expect(swatch[650].toHex()).toBe('#4a466c');
    expect(swatch[700].toHex()).toBe('#413e5b');
    expect(swatch[750].toHex()).toBe('#37354a');
    expect(swatch[800].toHex()).toBe('#2d2c3a');
    expect(swatch[850].toHex()).toBe('#23222b');
    expect(swatch[900].toHex()).toBe('#18171c');
    expect(swatch[950].toHex()).toBe('#0c0c0e');
  });

  it('keeps main anchor shades identical between base and extended swatches', () => {
    const baseColor = new Color('#625aa5');
    const baseSwatch = baseColor.getColorSwatch();
    const extendedSwatch = baseColor.getColorSwatch({ extended: true });

    expect(extendedSwatch[100].toHex()).toBe(baseSwatch[100].toHex());
    expect(extendedSwatch[200].toHex()).toBe(baseSwatch[200].toHex());
    expect(extendedSwatch[300].toHex()).toBe(baseSwatch[300].toHex());
    expect(extendedSwatch[400].toHex()).toBe(baseSwatch[400].toHex());
    expect(extendedSwatch[500].toHex()).toBe(baseSwatch[500].toHex());
    expect(extendedSwatch[600].toHex()).toBe(baseSwatch[600].toHex());
    expect(extendedSwatch[700].toHex()).toBe(baseSwatch[700].toHex());
    expect(extendedSwatch[800].toHex()).toBe(baseSwatch[800].toHex());
    expect(extendedSwatch[900].toHex()).toBe(baseSwatch[900].toHex());
  });
});

describe('Color.getColorPalette', () => {
  it('generates palettes with different harmonies and options', () => {
    const baseColor = new Color('#625aa5');

    // Default complementary palette
    const defaultPalette = baseColor.getColorPalette();
    expect(defaultPalette.secondaryColors).toHaveLength(1);
    const complement = baseColor.spin(180);
    expect(defaultPalette.secondaryColors[0][500].toHex()).toBe(complement.toHex());

    // Triadic palette
    const triadicPalette = baseColor.getColorPalette('TRIADIC');
    expect(triadicPalette.secondaryColors).toHaveLength(2);
    const triadic1 = baseColor.spin(-120);
    const triadic2 = baseColor.spin(120);
    expect(triadicPalette.secondaryColors[0][500].toHex()).toBe(triadic1.toHex());
    expect(triadicPalette.secondaryColors[1][500].toHex()).toBe(triadic2.toHex());

    // Semantic color harmonization options
    const noPullPalette = baseColor.getColorPalette('COMPLEMENTARY', {
      semanticHarmonization: {
        huePull: 0,
        chromaRange: [0.02, 0.25],
      },
    });
    const fullPullPalette = baseColor.getColorPalette('COMPLEMENTARY', {
      semanticHarmonization: {
        huePull: 1,
        chromaRange: [0.02, 0.25],
      },
    });
    const baseHue = baseColor.toOKLCH().h;
    const infoHueDefault = noPullPalette.info[500].toOKLCH().h;
    const infoHuePulled = fullPullPalette.info[500].toOKLCH().h;
    expect(infoHueDefault).toBeCloseTo(265, 0);
    expect(infoHuePulled).toBeCloseTo(baseHue, 0);

    // Neutral color harmonization options
    const neutralMatchPalette = baseColor.getColorPalette('COMPLEMENTARY', {
      neutralHarmonization: {
        tintChromaFactor: 0,
        maxTintChroma: 0.04,
      },
    });
    expect(neutralMatchPalette.tintedNeutrals[500].toHex()).toBe(
      neutralMatchPalette.neutrals[500].toHex()
    );

    const cappedTintPalette = baseColor.getColorPalette('COMPLEMENTARY', {
      neutralHarmonization: {
        tintChromaFactor: 1,
        maxTintChroma: 0.02,
      },
    });
    const cappedTintChroma = cappedTintPalette.tintedNeutrals[500].toOKLCH().c;
    expect(cappedTintChroma).toBeGreaterThan(0);
    expect(cappedTintChroma).toBeLessThanOrEqual(0.02);

    // Semantic chroma range option
    const defaultInfoChroma = defaultPalette.info[500].toOKLCH().c;
    const limitedChromaPalette = baseColor.getColorPalette('COMPLEMENTARY', {
      semanticHarmonization: {
        huePull: 0,
        chromaRange: [0.02, 0.05],
      },
    });
    const limitedInfoChroma = limitedChromaPalette.info[500].toOKLCH().c;
    expect(limitedInfoChroma).toBeGreaterThanOrEqual(0.02);
    expect(limitedInfoChroma).toBeLessThanOrEqual(0.05);
    expect(limitedInfoChroma).toBeLessThan(defaultInfoChroma);
  });
});

describe('Color.isDark sanity check', () => {
  it('identifies dark and light colors', () => {
    expect(new Color('#000000').isDark()).toBe(true);
    expect(new Color('#ffffff').isDark()).toBe(false);
  });
});

describe('Color.isOffWhite sanity check', () => {
  it('identifies off-white and non-off-white colors', () => {
    expect(new Color('#ffffff').isOffWhite()).toBe(true);
    expect(new Color('#f0f0f0').isOffWhite()).toBe(true);
    expect(new Color('#dddddd').isOffWhite()).toBe(false);
  });
});

describe('Color.getContrastRatio', () => {
  it('calculates the WCAG contrast ratio between colors', () => {
    const c1 = new Color('#444444');
    const c2 = new Color('#bbbbbb');
    expect(c1.getContrastRatio(c2)).toBeCloseTo(5.07, 2);
    expect(c2.getContrastRatio(c1)).toBeCloseTo(5.07, 2);
  });
});

describe('Color.getReadabilityScore', () => {
  it('returns the APCA readability score against a background color', () => {
    const fg = new Color('#ff0000');
    const bg = new Color('#ffffff');
    expect(fg.getReadabilityScore(bg)).toBeCloseTo(64.13, 2);
    expect(bg.getReadabilityScore(fg)).toBeCloseTo(-69.62, 2);
  });
});

describe('Color.getMostReadableTextColor', () => {
  it('returns the text color with the strongest WCAG readability', () => {
    const background = new Color('#ffffff');
    const black = new Color('#000000');
    const charcoal = new Color('#1a1a1a');
    const gray = new Color('#777777');

    const result = background.getMostReadableTextColor([gray, charcoal, black]);
    expect(result.toHex()).toBe('#000000');
  });

  it('can evaluate candidates with APCA scoring', () => {
    const background = new Color('#0a0a0a');
    const cyan = new Color('#00ffff');
    const orange = new Color('#ff9900');
    const options = { algorithm: 'APCA' as const };

    const result = background.getMostReadableTextColor([cyan, orange], options);
    expect(result.toHex()).toBe('#00ffff');
  });
});

describe('Color.getTextReadabilityReport', () => {
  it('provides readability details for color pairs', () => {
    const c1 = new Color('#444444');
    const c2 = new Color('#bbbbbb');
    const report = c1.getTextReadabilityReport(c2);
    expect(report.contrastRatio).toBeCloseTo(5.07, 2);
    expect(report.requiredContrast).toBe(4.5);
    expect(report.isReadable).toBe(true);
    expect(report.shortfall).toBeCloseTo(0, 2);

    const stricter = c1.getTextReadabilityReport(c2, { level: 'AAA' });
    expect(stricter.isReadable).toBe(false);
    expect(stricter.requiredContrast).toBe(7);
  });

  it('respects text size options', () => {
    const c1 = new Color('#555555');
    const c2 = new Color('#aaaaaa');
    const report = c1.getTextReadabilityReport(c2, { size: 'LARGE' });
    expect(report.contrastRatio).toBeCloseTo(3.21, 2);
    expect(report.requiredContrast).toBe(3);
    expect(report.isReadable).toBe(true);
    expect(report.shortfall).toBeCloseTo(0, 2);
  });
});

describe('Color.isReadableAsTextColor', () => {
  it('checks readability for colors', () => {
    const c1 = new Color('#444444');
    const c2 = new Color('#bbbbbb');
    expect(c1.isReadableAsTextColor(c2)).toBe(true);
    expect(c2.isReadableAsTextColor(c1)).toBe(true);
    expect(c1.isReadableAsTextColor(c2, { level: 'AAA' })).toBe(false);
    expect(c2.isReadableAsTextColor(c1, { level: 'AAA' })).toBe(false);
  });
});

describe('Color.getBestBackgroundColor', () => {
  it('returns the most readable background color for a given text color', () => {
    const textColor = new Color('#111111');
    const white = new Color('#ffffff');
    const darkGray = new Color('#222222');
    const slate = new Color('#333333');

    const result = textColor.getBestBackgroundColor([darkGray, slate, white]);
    expect(result.toHex()).toBe(white.toHex());
  });

  it('respects WCAG options when picking the closest match', () => {
    const textColor = new Color('#808080');
    const paleGray = new Color('#c0c0c0');
    const black = new Color('#000000');
    const options: ReadabilityComparisonOptions = {
      textReadabilityOptions: { level: 'AAA', size: 'SMALL' },
    };

    const result = textColor.getBestBackgroundColor([paleGray, black], options);
    expect(result.toHex()).toBe(black.toHex());
  });

  it('handles a single background color', () => {
    const textColor = new Color('#121212');
    const onlyBackground = new Color('#fafafa');

    const result = textColor.getBestBackgroundColor([onlyBackground]);
    expect(result.toHex()).toBe('#fafafa');
  });

  it('picks the strongest APCA background from multiple candidates', () => {
    const textColor = new Color('#ffeeaa');
    const slate = new Color('#1c1f24');
    const teal = new Color('#0f4c5c');
    const wheat = new Color('#f5deb3');

    const result = textColor.getBestBackgroundColor([slate, teal, wheat], { algorithm: 'APCA' });
    expect(result.toHex()).toBe('#1c1f24');
  });

  it('throws when no background colors are provided', () => {
    const textColor = new Color('#123456');

    expect(() => textColor.getBestBackgroundColor([])).toThrow(
      'At least one background color must be provided.'
    );
  });
});

describe('Color temperature methods', () => {
  it('estimates temperature and label', () => {
    const color = new Color('#ffa757');
    expect(color.getTemperature().label).toBe('Incandescent lamp');
  });

  it('returns a temperature string for off-white colors', () => {
    expect(new Color('#ffffff').getTemperatureAsString()).toBe('6504 K (cloudy sky)');
  });

  it('creates colors from temperature values or labels', () => {
    expect(Color.fromTemperature(1500).toHex()).toBe('#ff6c00');
    expect(Color.fromTemperature('Shade').toHex()).toBe('#dde6ff');
  });
});

describe('Color.getName', () => {
  it('returns the base color name and lightness modifier', () => {
    const red = new Color(BASE_HEX);
    expect(red.getName()).toEqual({ name: 'Red', lightness: 'Normal' });

    const lightGray: ColorHSL = { h: 0, s: 0, l: 80 };
    const gray = new Color(lightGray);
    expect(gray.getName()).toEqual({ name: 'Gray', lightness: 'Light' });
  });
});

describe('Color.getNameAsString', () => {
  it('formats the color name as a string', () => {
    const red = new Color(BASE_HEX);
    expect(red.getNameAsString()).toBe('red');

    const darkGreen: ColorHSL = { h: 120, s: 100, l: 20 };
    const green = new Color(darkGreen);
    expect(green.getNameAsString()).toBe('dark green');

    const lightGray: ColorHSL = { h: 0, s: 0, l: 80 };
    const gray = new Color(lightGray);
    expect(gray.getNameAsString()).toBe('light gray');
  });
});

describe('Color.clone', () => {
  it('creates a copy of the color instance', () => {
    const color = new Color(BASE_HEX);
    const cloned = color.clone();
    expect(cloned).toEqual(color);
    expect(cloned).not.toBe(color);
  });
});

describe('Color.equals', () => {
  it('compares colors for equality', () => {
    const color = new Color('#123456');
    const same = new Color('rgb(18, 52, 86)');
    const different = new Color('#654321');
    expect(color.equals(same)).toBe(true);
    expect(color.equals(different)).toBe(false);
  });

  it('accounts for small rounding differences', () => {
    const base = new Color('rgba(10, 20, 30, 0.333)');
    const rounded = new Color('rgba(11, 20, 30, 0.333)');
    const tooFar = new Color('rgba(12, 20, 30, 0.333)');
    expect(base.equals(rounded)).toBe(true);
    expect(base.equals(tooFar)).toBe(false);
  });
});

describe('Color.differenceFrom', () => {
  it('returns 0 for identical colors', () => {
    const color = new Color('#abcdef');
    expect(color.differenceFrom(new Color('#abcdef'))).toBeCloseTo(0, 6);
  });

  it('calculates differences using different methods', () => {
    const color = new Color('#ff0000');
    const other = new Color('#00ff00');

    expect(color.differenceFrom(other, 'CIE76')).toBeGreaterThan(0);
    expect(color.differenceFrom(other, 'CIE94')).toBeCloseTo(73.432, 2);
    expect(color.differenceFrom(other)).toBeCloseTo(86.615, 2);
  });
<<<<<<< HEAD

  it('rejects invalid inputs for difference calculations', () => {
    const color = new Color('#123456');

    expect(() => color.differenceFrom(null as unknown as Color)).toThrow(
      'Color input for Delta E cannot be null or undefined'
    );
  });
});

describe('Color gradients', () => {
  it('creates OKLCH gradients through instance helpers', () => {
    const gradient = new Color('#ff6b6b').createGradientTo('#004cff', { stops: 3 });

    expect(gradient).toHaveLength(3);
    expect(gradient[0].toHex()).toBe('#ff6b6b');
    expect(gradient[1].toHex()).toBe('#9571be');
    expect(gradient[2].toHex()).toBe('#004cff');
  });

  it('keeps intermediate anchors fixed when easing through multiple colors', () => {
    const base = new Color('#004cff');
    const middle = new Color('#00ffaa');
    const end = new Color('#ff6600');

    const gradient = base.createGradientThrough([middle, end], { stops: 3, easing: 'EASE_IN' });

    expect(gradient).toHaveLength(3);
    expect(gradient[0].toHex()).toBe('#004cff');
    expect(gradient[1].toHex()).toBe('#00ffaa');
    expect(gradient[2].toHex()).toBe('#ff6600');
  });
=======
>>>>>>> ae179448
});<|MERGE_RESOLUTION|>--- conflicted
+++ resolved
@@ -844,15 +844,6 @@
     expect(color.differenceFrom(other, 'CIE94')).toBeCloseTo(73.432, 2);
     expect(color.differenceFrom(other)).toBeCloseTo(86.615, 2);
   });
-<<<<<<< HEAD
-
-  it('rejects invalid inputs for difference calculations', () => {
-    const color = new Color('#123456');
-
-    expect(() => color.differenceFrom(null as unknown as Color)).toThrow(
-      'Color input for Delta E cannot be null or undefined'
-    );
-  });
 });
 
 describe('Color gradients', () => {
@@ -877,6 +868,4 @@
     expect(gradient[1].toHex()).toBe('#00ffaa');
     expect(gradient[2].toHex()).toBe('#ff6600');
   });
-=======
->>>>>>> ae179448
 });