--- conflicted
+++ resolved
@@ -13,15 +13,8 @@
 } from '../formats';
 import { ColorHarmony } from '../harmonies';
 import { BaseColorName, ColorLightnessModifier } from '../names';
-<<<<<<< HEAD
-import {
-  ColorTemperatureLabel,
-  getColorFromTemperatureLabel,
-} from '../temperature';
-=======
 import { getRandomColorRGBA } from '../random';
-import { ColorTemperatureLabel } from '../temperature';
->>>>>>> 3fb7c260
+import { ColorTemperatureLabel, getColorFromTemperatureLabel } from '../temperature';
 
 jest.mock('../random', () => {
   const actual = jest.requireActual('../random');
@@ -157,22 +150,20 @@
   it('accepts color temperature label strings', () => {
     let color = new Color('fluorescent');
     expect(color.toHex()).toBe(
-      getColorFromTemperatureLabel(ColorTemperatureLabel.FLUORESCENT).toHex(),
+      getColorFromTemperatureLabel(ColorTemperatureLabel.FLUORESCENT).toHex()
     );
 
     color = new Color('Daylight');
     expect(color.toHex()).toBe(
-      getColorFromTemperatureLabel(ColorTemperatureLabel.DAYLIGHT).toHex(),
+      getColorFromTemperatureLabel(ColorTemperatureLabel.DAYLIGHT).toHex()
     );
 
     color = new Color('  shade ');
-    expect(color.toHex()).toBe(
-      getColorFromTemperatureLabel(ColorTemperatureLabel.SHADE).toHex(),
-    );
+    expect(color.toHex()).toBe(getColorFromTemperatureLabel(ColorTemperatureLabel.SHADE).toHex());
 
     color = new Color('blue sky');
     expect(color.toHex()).toBe(
-      getColorFromTemperatureLabel(ColorTemperatureLabel.BLUE_SKY).toHex(),
+      getColorFromTemperatureLabel(ColorTemperatureLabel.BLUE_SKY).toHex()
     );
   });
 });
@@ -208,7 +199,8 @@
 describe('Random color pathways', () => {
   const mockColor = { r: 10, g: 20, b: 30, a: 0.4 };
   const randomSpy = getRandomColorRGBA as jest.Mock;
-  const actualRandom = (jest.requireActual('../random') as typeof import('../random')).getRandomColorRGBA;
+  const actualRandom = (jest.requireActual('../random') as typeof import('../random'))
+    .getRandomColorRGBA;
 
   beforeEach(() => {
     randomSpy.mockImplementation(actualRandom);
