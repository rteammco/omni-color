import { Color } from '../color';
import { CSS_COLOR_NAME_TO_HEX_MAP } from '../color.constants';
import { BaseColorName, ColorLightnessModifier } from '../names';
import type {
  ColorHex,
  ColorRGB,
  ColorHSL,
  ColorHSLA,
  ColorHSV,
  ColorHSVA,
  ColorCMYK,
  ColorLCH,
  ColorOKLCH,
} from '../formats';

const BASE_HEX: ColorHex = '#ff0000';
const BASE_RGB: ColorRGB = { r: 255, g: 0, b: 0 };
const BASE_HSL: ColorHSL = { h: 0, s: 100, l: 50 };
const BASE_HSV: ColorHSV = { h: 0, s: 100, v: 100 };
const BASE_CMYK: ColorCMYK = { c: 0, m: 100, y: 100, k: 0 };
const BASE_LCH: ColorLCH = { l: 53.233, c: 104.576, h: 40 };
const BASE_OKLCH: ColorOKLCH = { l: 0.627955, c: 0.257683, h: 29.234 };

const HEX8_OPAQUE: ColorHex = '#ff0000ff';
const HEX8_SEMI_TRANSPARENT: ColorHex = '#ff000080';

function checkAllConversions(color: Color, alpha: number, hex8: ColorHex) {
  expect(color.toHex()).toBe(BASE_HEX);
  expect(color.toHex8()).toBe(hex8);
  expect(color.toRGB()).toEqual(BASE_RGB);
  expect(color.toRGBA()).toEqual({ ...BASE_RGB, a: alpha });
  expect(color.toHSL()).toEqual(BASE_HSL);
  expect(color.toHSLA()).toEqual({ ...BASE_HSL, a: alpha });
  expect(color.toHSV()).toEqual(BASE_HSV);
  expect(color.toHSVA()).toEqual({ ...BASE_HSV, a: alpha });
  expect(color.toCMYK()).toEqual(BASE_CMYK);
  const lch = color.toLCH();
  expect(lch.l).toBeCloseTo(BASE_LCH.l, 3);
  expect(lch.c).toBeCloseTo(BASE_LCH.c, 3);
  expect(lch.h).toBeCloseTo(BASE_LCH.h, 3);
  const oklch = color.toOKLCH();
  expect(oklch.l).toBeCloseTo(BASE_OKLCH.l, 6);
  expect(oklch.c).toBeCloseTo(BASE_OKLCH.c, 6);
  expect(oklch.h).toBeCloseTo(BASE_OKLCH.h, 3);
}

describe('Color constructor and conversion tests', () => {
  it('correctly initializes from and converts hex input', () => {
    const color = new Color(BASE_HEX);
    checkAllConversions(color, 1, HEX8_OPAQUE);
  });

  it('correctly initializes from and converts short hex input', () => {
    const shortHex: ColorHex = '#fff';
    const color = new Color(shortHex);
    expect(color.toHex()).toBe('#ffffff');
    expect(color.toHex8()).toBe('#ffffffff');
    const rgb: ColorRGB = { r: 255, g: 255, b: 255 };
    expect(color.toRGB()).toEqual(rgb);
    expect(color.toRGBA()).toEqual({ ...rgb, a: 1 });
    const hsl: ColorHSL = { h: 0, s: 0, l: 100 };
    expect(color.toHSL()).toEqual(hsl);
    expect(color.toHSLA()).toEqual({ ...hsl, a: 1 });
    const hsv: ColorHSV = { h: 0, s: 0, v: 100 };
    expect(color.toHSV()).toEqual(hsv);
    expect(color.toHSVA()).toEqual({ ...hsv, a: 1 });
    const cmyk: ColorCMYK = { c: 0, m: 0, y: 0, k: 0 };
    expect(color.toCMYK()).toEqual(cmyk);
    const lch = color.toLCH();
    expect(lch.l).toBeCloseTo(100, 3);
    expect(lch.c).toBeCloseTo(0, 1);
    const oklch = color.toOKLCH();
    expect(oklch.l).toBeCloseTo(1, 6);
    expect(oklch.c).toBeCloseTo(0, 6);
  });

  it('correctly initializes from and converts hex8 input', () => {
    const color = new Color(HEX8_SEMI_TRANSPARENT);
    checkAllConversions(color, 0.502, HEX8_SEMI_TRANSPARENT);
  });

  it('correctly initializes from and converts rgb input', () => {
    const color = new Color(BASE_RGB);
    checkAllConversions(color, 1, HEX8_OPAQUE);
  });

  it('correctly initializes from and converts rgba input', () => {
    const color = new Color({ ...BASE_RGB, a: 0.5 });
    checkAllConversions(color, 0.5, HEX8_SEMI_TRANSPARENT);
  });

  it('correctly initializes from and converts hsl input', () => {
    const color = new Color(BASE_HSL);
    checkAllConversions(color, 1, HEX8_OPAQUE);
  });

  it('correctly initializes from and converts hsla input', () => {
    const color = new Color({ ...BASE_HSL, a: 0.5 });
    checkAllConversions(color, 0.5, HEX8_SEMI_TRANSPARENT);
  });

  it('correctly initializes from and converts hsv input', () => {
    const color = new Color(BASE_HSV);
    checkAllConversions(color, 1, HEX8_OPAQUE);
  });

  it('correctly initializes from and converts hsva input', () => {
    const color = new Color({ ...BASE_HSV, a: 0.5 });
    checkAllConversions(color, 0.5, HEX8_SEMI_TRANSPARENT);
  });

  it('correctly initializes from and converts cmyk input', () => {
    const color = new Color(BASE_CMYK);
    checkAllConversions(color, 1, HEX8_OPAQUE);
  });

  it('correctly initializes from and converts lch input', () => {
    const color = new Color(BASE_LCH);
    checkAllConversions(color, 1, HEX8_OPAQUE);
  });

  it('correctly initializes from and converts oklch input', () => {
    const color = new Color(BASE_OKLCH);
    checkAllConversions(color, 1, HEX8_OPAQUE);
  });
});

describe('Color.isDark sanity check', () => {
  it('identifies dark and light colors', () => {
    expect(new Color('#000000').isDark()).toBe(true);
    expect(new Color('#ffffff').isDark()).toBe(false);
  });
});

describe('Color.getAlpha', () => {
  it('returns the alpha channel value', () => {
    const color = new Color({ ...BASE_RGB, a: 0.5 });
    expect(color.getAlpha()).toBe(0.5);
  });

  it('parses alpha from hex8 strings', () => {
    const opaque: ColorHex = '#ffffffff';
    const transparent: ColorHex = '#00000000';
    const semiTransparent: ColorHex = '#123456cc';

    expect(new Color(opaque).getAlpha()).toBe(1);
    expect(new Color(transparent).getAlpha()).toBe(0);
    expect(new Color(semiTransparent).getAlpha()).toBeCloseTo(0.8, 3);
  });

  it('handles alpha in hsla and hsva inputs', () => {
    const hsla: ColorHSLA = { h: 210, s: 40, l: 60, a: 0.25 };
    const hsva: ColorHSVA = { h: 120, s: 70, v: 80, a: 0.75 };

    expect(new Color(hsla).getAlpha()).toBe(0.25);
    expect(new Color(hsva).getAlpha()).toBe(0.75);
  });

  it('accepts fully transparent rgba values', () => {
    const color = new Color({ r: 10, g: 20, b: 30, a: 0 });
    expect(color.getAlpha()).toBe(0);
  });
});

describe('Color.setAlpha', () => {
  it('updates the alpha channel', () => {
    const color = new Color(BASE_RGB);
    color.setAlpha(0.5);
    expect(color.getAlpha()).toBe(0.5);
    expect(color.toHex8()).toBe(HEX8_SEMI_TRANSPARENT);
  });

  it('throws when alpha is out of range', () => {
    const color = new Color(BASE_RGB);
    expect(() => color.setAlpha(1.5)).toThrow();
    expect(() => color.setAlpha(-0.1)).toThrow();
  });

  it('is chainable', () => {
    const color = new Color(BASE_RGB);
    const result = color.setAlpha(0.25);
    expect(result).toBe(color);
  });
});

describe('Color.getName', () => {
  it('returns the base color name and lightness modifier', () => {
    const red = new Color(BASE_HEX);
    expect(red.getName()).toEqual({
      name: BaseColorName.RED,
      lightness: ColorLightnessModifier.NORMAL,
    });

    const lightGray: ColorHSL = { h: 0, s: 0, l: 80 };
    const gray = new Color(lightGray);
    expect(gray.getName()).toEqual({
      name: BaseColorName.GRAY,
      lightness: ColorLightnessModifier.LIGHT,
    });
  });
});

describe('Color.getNameAsString', () => {
  it('formats the color name as a string', () => {
    const red = new Color(BASE_HEX);
    expect(red.getNameAsString()).toBe('red');

    const darkGreen: ColorHSL = { h: 120, s: 100, l: 20 };
    const green = new Color(darkGreen);
    expect(green.getNameAsString()).toBe('dark green');

    const lightGray: ColorHSL = { h: 0, s: 0, l: 80 };
    const gray = new Color(lightGray);
    expect(gray.getNameAsString()).toBe('light gray');
  });
});

describe('Color.clone', () => {
  it('creates a copy of the color instance', () => {
    const color = new Color(BASE_HEX);
    const cloned = color.clone();
    expect(cloned).toEqual(color);
    expect(cloned).not.toBe(color);
  });
});

<<<<<<< HEAD
describe('Color.spin', () => {
  it('returns a new color with the hue rotated', () => {
    const red = new Color('#ff0000');

    const spunForward = red.spin(180);
    expect(spunForward).not.toBe(red);
    expect(spunForward.toHex()).toBe('#00ffff');
    expect(red.toHex()).toBe('#ff0000');

    const spunBackward = red.spin(-180);
    expect(spunBackward).not.toBe(red);
    expect(spunBackward.toHex()).toBe('#00ffff');
    expect(red.toHex()).toBe('#ff0000');
=======
describe('Named color support', () => {
  it('initializes from all named colors (case insensitive)', () => {
    for (const [name, hex] of Object.entries(CSS_COLOR_NAME_TO_HEX_MAP)) {
      expect(new Color(name).toHex()).toEqual(hex);
      expect(new Color(name.toUpperCase()).toHex()).toEqual(hex);
    }

    expect(new Color('Red').toRGBA()).toEqual({ r: 255, g: 0, b: 0, a: 1 });
    expect(new Color('blACK').toRGB()).toEqual({ r: 0, g: 0, b: 0 });
  });

  it('throws on unknown color names', () => {
    expect(() => new Color('notacolor')).toThrow();
>>>>>>> 106d16c0
  });
});<|MERGE_RESOLUTION|>--- conflicted
+++ resolved
@@ -125,61 +125,93 @@
   });
 });
 
+describe('Named color support', () => {
+  it('initializes from all named colors (case insensitive)', () => {
+    for (const [name, hex] of Object.entries(CSS_COLOR_NAME_TO_HEX_MAP)) {
+      expect(new Color(name).toHex()).toEqual(hex);
+      expect(new Color(name.toUpperCase()).toHex()).toEqual(hex);
+    }
+
+    expect(new Color('Red').toRGBA()).toEqual({ r: 255, g: 0, b: 0, a: 1 });
+    expect(new Color('blACK').toRGB()).toEqual({ r: 0, g: 0, b: 0 });
+  });
+
+  it('throws on unknown color names', () => {
+    expect(() => new Color('notacolor')).toThrow();
+  });
+});
+
+describe('Color.getAlpha', () => {
+  it('returns the alpha channel value', () => {
+    const color = new Color({ ...BASE_RGB, a: 0.5 });
+    expect(color.getAlpha()).toBe(0.5);
+  });
+
+  it('parses alpha from hex8 strings', () => {
+    const opaque: ColorHex = '#ffffffff';
+    const transparent: ColorHex = '#00000000';
+    const semiTransparent: ColorHex = '#123456cc';
+
+    expect(new Color(opaque).getAlpha()).toBe(1);
+    expect(new Color(transparent).getAlpha()).toBe(0);
+    expect(new Color(semiTransparent).getAlpha()).toBeCloseTo(0.8, 3);
+  });
+
+  it('handles alpha in hsla and hsva inputs', () => {
+    const hsla: ColorHSLA = { h: 210, s: 40, l: 60, a: 0.25 };
+    const hsva: ColorHSVA = { h: 120, s: 70, v: 80, a: 0.75 };
+
+    expect(new Color(hsla).getAlpha()).toBe(0.25);
+    expect(new Color(hsva).getAlpha()).toBe(0.75);
+  });
+
+  it('accepts fully transparent rgba values', () => {
+    const color = new Color({ r: 10, g: 20, b: 30, a: 0 });
+    expect(color.getAlpha()).toBe(0);
+  });
+});
+
+describe('Color.setAlpha', () => {
+  it('updates the alpha channel', () => {
+    const color = new Color(BASE_RGB);
+    color.setAlpha(0.5);
+    expect(color.getAlpha()).toBe(0.5);
+    expect(color.toHex8()).toBe(HEX8_SEMI_TRANSPARENT);
+  });
+
+  it('throws when alpha is out of range', () => {
+    const color = new Color(BASE_RGB);
+    expect(() => color.setAlpha(1.5)).toThrow();
+    expect(() => color.setAlpha(-0.1)).toThrow();
+  });
+
+  it('is chainable', () => {
+    const color = new Color(BASE_RGB);
+    const result = color.setAlpha(0.25);
+    expect(result).toBe(color);
+  });
+});
+
+describe('Color.spin', () => {
+  it('returns a new color with the hue rotated', () => {
+    const red = new Color('#ff0000');
+
+    const spunForward = red.spin(180);
+    expect(spunForward).not.toBe(red);
+    expect(spunForward.toHex()).toBe('#00ffff');
+    expect(red.toHex()).toBe('#ff0000');
+
+    const spunBackward = red.spin(-180);
+    expect(spunBackward).not.toBe(red);
+    expect(spunBackward.toHex()).toBe('#00ffff');
+    expect(red.toHex()).toBe('#ff0000');
+  });
+});
+
 describe('Color.isDark sanity check', () => {
   it('identifies dark and light colors', () => {
     expect(new Color('#000000').isDark()).toBe(true);
     expect(new Color('#ffffff').isDark()).toBe(false);
-  });
-});
-
-describe('Color.getAlpha', () => {
-  it('returns the alpha channel value', () => {
-    const color = new Color({ ...BASE_RGB, a: 0.5 });
-    expect(color.getAlpha()).toBe(0.5);
-  });
-
-  it('parses alpha from hex8 strings', () => {
-    const opaque: ColorHex = '#ffffffff';
-    const transparent: ColorHex = '#00000000';
-    const semiTransparent: ColorHex = '#123456cc';
-
-    expect(new Color(opaque).getAlpha()).toBe(1);
-    expect(new Color(transparent).getAlpha()).toBe(0);
-    expect(new Color(semiTransparent).getAlpha()).toBeCloseTo(0.8, 3);
-  });
-
-  it('handles alpha in hsla and hsva inputs', () => {
-    const hsla: ColorHSLA = { h: 210, s: 40, l: 60, a: 0.25 };
-    const hsva: ColorHSVA = { h: 120, s: 70, v: 80, a: 0.75 };
-
-    expect(new Color(hsla).getAlpha()).toBe(0.25);
-    expect(new Color(hsva).getAlpha()).toBe(0.75);
-  });
-
-  it('accepts fully transparent rgba values', () => {
-    const color = new Color({ r: 10, g: 20, b: 30, a: 0 });
-    expect(color.getAlpha()).toBe(0);
-  });
-});
-
-describe('Color.setAlpha', () => {
-  it('updates the alpha channel', () => {
-    const color = new Color(BASE_RGB);
-    color.setAlpha(0.5);
-    expect(color.getAlpha()).toBe(0.5);
-    expect(color.toHex8()).toBe(HEX8_SEMI_TRANSPARENT);
-  });
-
-  it('throws when alpha is out of range', () => {
-    const color = new Color(BASE_RGB);
-    expect(() => color.setAlpha(1.5)).toThrow();
-    expect(() => color.setAlpha(-0.1)).toThrow();
-  });
-
-  it('is chainable', () => {
-    const color = new Color(BASE_RGB);
-    const result = color.setAlpha(0.25);
-    expect(result).toBe(color);
   });
 });
 
@@ -222,36 +254,4 @@
     expect(cloned).toEqual(color);
     expect(cloned).not.toBe(color);
   });
-});
-
-<<<<<<< HEAD
-describe('Color.spin', () => {
-  it('returns a new color with the hue rotated', () => {
-    const red = new Color('#ff0000');
-
-    const spunForward = red.spin(180);
-    expect(spunForward).not.toBe(red);
-    expect(spunForward.toHex()).toBe('#00ffff');
-    expect(red.toHex()).toBe('#ff0000');
-
-    const spunBackward = red.spin(-180);
-    expect(spunBackward).not.toBe(red);
-    expect(spunBackward.toHex()).toBe('#00ffff');
-    expect(red.toHex()).toBe('#ff0000');
-=======
-describe('Named color support', () => {
-  it('initializes from all named colors (case insensitive)', () => {
-    for (const [name, hex] of Object.entries(CSS_COLOR_NAME_TO_HEX_MAP)) {
-      expect(new Color(name).toHex()).toEqual(hex);
-      expect(new Color(name.toUpperCase()).toHex()).toEqual(hex);
-    }
-
-    expect(new Color('Red').toRGBA()).toEqual({ r: 255, g: 0, b: 0, a: 1 });
-    expect(new Color('blACK').toRGB()).toEqual({ r: 0, g: 0, b: 0 });
-  });
-
-  it('throws on unknown color names', () => {
-    expect(() => new Color('notacolor')).toThrow();
->>>>>>> 106d16c0
-  });
 });