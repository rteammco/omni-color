--- conflicted
+++ resolved
@@ -830,7 +830,30 @@
   });
 });
 
-<<<<<<< HEAD
+describe('Color.differenceFrom', () => {
+  it('returns 0 for identical colors', () => {
+    const color = new Color('#abcdef');
+    expect(color.differenceFrom('#abcdef')).toBeCloseTo(0, 6);
+  });
+
+  it('calculates differences using different methods', () => {
+    const color = new Color('#ff0000');
+    const other = new Color('#00ff00');
+
+    expect(color.differenceFrom(other, 'CIE76')).toBeGreaterThan(0);
+    expect(color.differenceFrom(other, 'CIE94')).toBeCloseTo(73.432, 2);
+    expect(color.differenceFrom(other)).toBeCloseTo(86.615, 2);
+  });
+
+  it('rejects invalid inputs for difference calculations', () => {
+    const color = new Color('#123456');
+
+    expect(() => color.differenceFrom(null as unknown as Color)).toThrow(
+      'Color input for Delta E cannot be null or undefined'
+    );
+  });
+});
+
 describe('Color gradients', () => {
   it('creates OKLCH gradients through instance helpers', () => {
     const gradient = new Color('#ff6b6b').createGradientTo('#004cff', { stops: 3 });
@@ -852,28 +875,5 @@
     expect(gradient[0].toHex()).toBe('#004cff');
     expect(gradient[1].toHex()).toBe('#00ffaa');
     expect(gradient[2].toHex()).toBe('#ff6600');
-=======
-describe('Color.differenceFrom', () => {
-  it('returns 0 for identical colors', () => {
-    const color = new Color('#abcdef');
-    expect(color.differenceFrom('#abcdef')).toBeCloseTo(0, 6);
-  });
-
-  it('calculates differences using different methods', () => {
-    const color = new Color('#ff0000');
-    const other = new Color('#00ff00');
-
-    expect(color.differenceFrom(other, 'CIE76')).toBeGreaterThan(0);
-    expect(color.differenceFrom(other, 'CIE94')).toBeCloseTo(73.432, 2);
-    expect(color.differenceFrom(other)).toBeCloseTo(86.615, 2);
-  });
-
-  it('rejects invalid inputs for difference calculations', () => {
-    const color = new Color('#123456');
-
-    expect(() => color.differenceFrom(null as unknown as Color)).toThrow(
-      'Color input for Delta E cannot be null or undefined'
-    );
->>>>>>> 73f0a0e3
   });
 });