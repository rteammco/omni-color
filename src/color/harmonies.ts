import { type CaseInsensitive, clampValue } from '../utils';
import { Color } from './color';
import type { ColorHSL } from './formats';

// TODO: consider using LCH or OKLCH space mode for more human perceptual accuracy

export type ColorHarmony =
  | 'COMPLEMENTARY'
  | 'SPLIT_COMPLEMENTARY'
  | 'TRIADIC'
  | 'SQUARE'
  | 'TETRADIC'
  | 'ANALOGOUS'
  | 'MONOCHROMATIC';

export type GrayscaleHandlingMode = 'SPIN_LIGHTNESS' | 'IGNORE';

export interface ColorHarmonyOptions {
  grayscaleHandlingMode?: GrayscaleHandlingMode;
}

// "spins" lightness around grayscale degrees, where 0 is black and 180 is white, and
// everything in between is grayish. 180-360 loop back in the opposite direction.
// This is meant to handle grayscale colors with 0 saturation where spinning on hue does nothing.
function spinLightness(hsl: ColorHSL, degrees: number): Color {
  const normalized = ((degrees % 360) + 360) % 360;
  const distance = normalized > 180 ? 360 - normalized : normalized;
  const ratio = distance / 180;
  const complementL = 100 - hsl.l;
  const newL = clampValue(Math.round(hsl.l + (complementL - hsl.l) * ratio), 0, 100);
  return new Color({ ...hsl, l: newL });
}

function spinColorOnHueOrLightness(
  color: Color,
  degrees: number,
  grayscaleHandlingMode: GrayscaleHandlingMode
): Color {
  const hsl = color.toHSL();
  if (hsl.s === 0) {
    // If the color is grayscale (saturation 0), handle it based on the mode
    if (grayscaleHandlingMode === 'SPIN_LIGHTNESS') {
      return spinLightness(hsl, degrees);
    }
    return color.clone(); // No change for grayscale in IGNORE mode (treating the operation as undefined)
  }
  return color.spin(degrees);
}

function resolveGrayscaleHandlingMode(options?: ColorHarmonyOptions): GrayscaleHandlingMode {
  return options?.grayscaleHandlingMode ?? 'SPIN_LIGHTNESS';
}

export function getComplementaryColors(
  color: Color,
  options?: ColorHarmonyOptions
): [Color, Color] {
  const grayscaleHandlingMode = resolveGrayscaleHandlingMode(options);
  return [color.clone(), spinColorOnHueOrLightness(color, 180, grayscaleHandlingMode)];
}

export function getSplitComplementaryColors(
  color: Color,
  options?: ColorHarmonyOptions
): [Color, Color, Color] {
  const grayscaleHandlingMode = resolveGrayscaleHandlingMode(options);
  return [
    color.clone(),
    spinColorOnHueOrLightness(color, -150, grayscaleHandlingMode),
    spinColorOnHueOrLightness(color, 150, grayscaleHandlingMode),
  ];
}

export function getTriadicHarmonyColors(
  color: Color,
  options?: ColorHarmonyOptions
): [Color, Color, Color] {
  const grayscaleHandlingMode = resolveGrayscaleHandlingMode(options);
  return [
    color.clone(),
    spinColorOnHueOrLightness(color, -120, grayscaleHandlingMode),
    spinColorOnHueOrLightness(color, 120, grayscaleHandlingMode),
  ];
}

export function getSquareHarmonyColors(
  color: Color,
  options?: ColorHarmonyOptions
): [Color, Color, Color, Color] {
  const grayscaleHandlingMode = resolveGrayscaleHandlingMode(options);
  return [
    color.clone(),
    spinColorOnHueOrLightness(color, 90, grayscaleHandlingMode),
    spinColorOnHueOrLightness(color, 180, grayscaleHandlingMode),
    spinColorOnHueOrLightness(color, 270, grayscaleHandlingMode),
  ];
}

export function getTetradicHarmonyColors(
  color: Color,
  options?: ColorHarmonyOptions
): [Color, Color, Color, Color] {
  const grayscaleHandlingMode = resolveGrayscaleHandlingMode(options);
  // TODO: tetradic harmonies can also be "wide" (120, 180, 300) or go in the other direction, or potentially any rectangle
  // e.g. #0000ff => #0000ff, #ff00ff, #ffff00, #00ff00
  // vs.  #0000ff => #0000ff, #00ffff, #ffff00, #ff0000
  return [
    color.clone(),
    spinColorOnHueOrLightness(color, 60, grayscaleHandlingMode),
    spinColorOnHueOrLightness(color, 180, grayscaleHandlingMode),
    spinColorOnHueOrLightness(color, 240, grayscaleHandlingMode),
  ];
}

export function getAnalogousHarmonyColors(
  color: Color,
  options?: ColorHarmonyOptions
): [Color, Color, Color, Color, Color] {
  const grayscaleHandlingMode = resolveGrayscaleHandlingMode(options);
  // TODO: verify, because other libraries seem to have a slightly narrower angle
  return [
    color.clone(),
    spinColorOnHueOrLightness(color, -30, grayscaleHandlingMode),
    spinColorOnHueOrLightness(color, 30, grayscaleHandlingMode),
    spinColorOnHueOrLightness(color, -60, grayscaleHandlingMode),
    spinColorOnHueOrLightness(color, 60, grayscaleHandlingMode),
  ];
}

export function getMonochromaticHarmonyColors(color: Color): [Color, Color, Color, Color, Color] {
  const hsl = color.toHSL();
  const lighter = new Color({ ...hsl, l: clampValue(hsl.l + 20, 0, 100) });
  const darker = new Color({ ...hsl, l: clampValue(hsl.l - 20, 0, 100) });
  const saturated = new Color({ ...hsl, s: clampValue(hsl.s + 20, 0, 100) });
  const desaturated = new Color({ ...hsl, s: clampValue(hsl.s - 20, 0, 100) });
  return [color.clone(), lighter, darker, saturated, desaturated];
}

export function getHarmonyColors(
  color: Color,
<<<<<<< HEAD
  harmony: CaseInsensitive<ColorHarmony>,
  grayscaleHandlingMode: CaseInsensitive<GrayscaleHandlingMode> = 'SPIN_LIGHTNESS'
=======
  harmony: ColorHarmony,
  options?: ColorHarmonyOptions
>>>>>>> 2f1115f8
): Color[] {
  const mode = grayscaleHandlingMode.toUpperCase() as GrayscaleHandlingMode;

  switch (harmony.toUpperCase()) {
    case 'COMPLEMENTARY':
<<<<<<< HEAD
      return getComplementaryColors(color, mode);
    case 'SPLIT_COMPLEMENTARY':
      return getSplitComplementaryColors(color, mode);
    case 'TRIADIC':
      return getTriadicHarmonyColors(color, mode);
    case 'SQUARE':
      return getSquareHarmonyColors(color, mode);
    case 'TETRADIC':
      return getTetradicHarmonyColors(color, mode);
    case 'ANALOGOUS':
      return getAnalogousHarmonyColors(color, mode);
=======
      return getComplementaryColors(color, options);
    case 'SPLIT_COMPLEMENTARY':
      return getSplitComplementaryColors(color, options);
    case 'TRIADIC':
      return getTriadicHarmonyColors(color, options);
    case 'SQUARE':
      return getSquareHarmonyColors(color, options);
    case 'TETRADIC':
      return getTetradicHarmonyColors(color, options);
    case 'ANALOGOUS':
      return getAnalogousHarmonyColors(color, options);
>>>>>>> 2f1115f8
    case 'MONOCHROMATIC':
      return getMonochromaticHarmonyColors(color);
    default:
      throw new Error(`unknown color harmony: ${harmony}`);
  }
}<|MERGE_RESOLUTION|>--- conflicted
+++ resolved
@@ -16,7 +16,7 @@
 export type GrayscaleHandlingMode = 'SPIN_LIGHTNESS' | 'IGNORE';
 
 export interface ColorHarmonyOptions {
-  grayscaleHandlingMode?: GrayscaleHandlingMode;
+  grayscaleHandlingMode?: CaseInsensitive<GrayscaleHandlingMode>;
 }
 
 // "spins" lightness around grayscale degrees, where 0 is black and 180 is white, and
@@ -47,8 +47,13 @@
   return color.spin(degrees);
 }
 
-function resolveGrayscaleHandlingMode(options?: ColorHarmonyOptions): GrayscaleHandlingMode {
-  return options?.grayscaleHandlingMode ?? 'SPIN_LIGHTNESS';
+function resolveGrayscaleHandlingMode({
+  grayscaleHandlingMode,
+}: ColorHarmonyOptions = {}): GrayscaleHandlingMode {
+  if (!grayscaleHandlingMode) {
+    return 'SPIN_LIGHTNESS';
+  }
+  return grayscaleHandlingMode.toUpperCase() as GrayscaleHandlingMode;
 }
 
 export function getComplementaryColors(
@@ -138,31 +143,11 @@
 
 export function getHarmonyColors(
   color: Color,
-<<<<<<< HEAD
-  harmony: CaseInsensitive<ColorHarmony>,
-  grayscaleHandlingMode: CaseInsensitive<GrayscaleHandlingMode> = 'SPIN_LIGHTNESS'
-=======
   harmony: ColorHarmony,
   options?: ColorHarmonyOptions
->>>>>>> 2f1115f8
 ): Color[] {
-  const mode = grayscaleHandlingMode.toUpperCase() as GrayscaleHandlingMode;
-
   switch (harmony.toUpperCase()) {
     case 'COMPLEMENTARY':
-<<<<<<< HEAD
-      return getComplementaryColors(color, mode);
-    case 'SPLIT_COMPLEMENTARY':
-      return getSplitComplementaryColors(color, mode);
-    case 'TRIADIC':
-      return getTriadicHarmonyColors(color, mode);
-    case 'SQUARE':
-      return getSquareHarmonyColors(color, mode);
-    case 'TETRADIC':
-      return getTetradicHarmonyColors(color, mode);
-    case 'ANALOGOUS':
-      return getAnalogousHarmonyColors(color, mode);
-=======
       return getComplementaryColors(color, options);
     case 'SPLIT_COMPLEMENTARY':
       return getSplitComplementaryColors(color, options);
@@ -174,7 +159,6 @@
       return getTetradicHarmonyColors(color, options);
     case 'ANALOGOUS':
       return getAnalogousHarmonyColors(color, options);
->>>>>>> 2f1115f8
     case 'MONOCHROMATIC':
       return getMonochromaticHarmonyColors(color);
     default:
